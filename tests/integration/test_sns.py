--- conflicted
+++ resolved
@@ -2911,7 +2911,6 @@
         )
         snapshot.match("duplicate-json-keys", resp)
 
-<<<<<<< HEAD
     def test_sns_cross_account_access(self, client_factory):
         # Ensure a topic can be retrieved from any region and account ID
         sns_client1 = client_factory(
@@ -2926,7 +2925,7 @@
         topic_arn = sns_client1.create_topic(Name=topic_name)["TopicArn"]
 
         assert sns_client2.get_topic_attributes(TopicArn=topic_arn)
-=======
+
     @pytest.mark.aws_validated
     @pytest.mark.skip_snapshot_verify(paths=["$..Attributes.SubscriptionPrincipal"])
     def test_set_subscription_filter_policy_scope(
@@ -3206,5 +3205,4 @@
             QueueUrl=queue_url, VisibilityTimeout=0, WaitTimeSeconds=2
         )
         # assert there are no messages in the queue
-        assert "Messages" not in response
->>>>>>> 6e073842
+        assert "Messages" not in response