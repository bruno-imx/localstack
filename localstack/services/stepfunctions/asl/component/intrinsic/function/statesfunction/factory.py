from localstack.services.stepfunctions.asl.component.intrinsic.argument.function_argument_list import (
    FunctionArgumentList,
)
from localstack.services.stepfunctions.asl.component.intrinsic.function.statesfunction.array import (
    array,
    array_contains,
    array_get_item,
    array_length,
    array_partition,
    array_range,
    array_unique,
)
from localstack.services.stepfunctions.asl.component.intrinsic.function.statesfunction.encoding_decoding import (
    base_64_decode,
    base_64_encode,
)
from localstack.services.stepfunctions.asl.component.intrinsic.function.statesfunction.generic import (
    string_format,
)
from localstack.services.stepfunctions.asl.component.intrinsic.function.statesfunction.hash_calculations import (
    hash_func,
)
from localstack.services.stepfunctions.asl.component.intrinsic.function.statesfunction.json_manipulation import (
    json_merge,
    json_to_string,
    string_to_json,
)
from localstack.services.stepfunctions.asl.component.intrinsic.function.statesfunction.math_operations import (
    math_add,
    math_random,
)
from localstack.services.stepfunctions.asl.component.intrinsic.function.statesfunction.states_function import (
    StatesFunction,
)
from localstack.services.stepfunctions.asl.component.intrinsic.function.statesfunction.string_operations import (
    string_split,
)
from localstack.services.stepfunctions.asl.component.intrinsic.function.statesfunction.unique_id_generation import (
    uuid,
)
from localstack.services.stepfunctions.asl.component.intrinsic.functionname.state_function_name_types import (
    StatesFunctionNameType,
)
from localstack.services.stepfunctions.asl.component.intrinsic.functionname.states_function_name import (
    StatesFunctionName,
)


# TODO: could use reflection on StatesFunctionNameType values.
class StatesFunctionFactory:
    @staticmethod
    def from_name(func_name: StatesFunctionName, arg_list: FunctionArgumentList) -> StatesFunction:
        match func_name.function_type:
            # Array.
            case StatesFunctionNameType.Array:
                return array.Array(arg_list=arg_list)
            case StatesFunctionNameType.ArrayPartition:
                return array_partition.ArrayPartition(arg_list=arg_list)
            case StatesFunctionNameType.ArrayContains:
                return array_contains.ArrayContains(arg_list=arg_list)
            case StatesFunctionNameType.ArrayRange:
                return array_range.ArrayRange(arg_list=arg_list)
            case StatesFunctionNameType.ArrayGetItem:
                return array_get_item.ArrayGetItem(arg_list=arg_list)
            case StatesFunctionNameType.ArrayLength:
                return array_length.ArrayLength(arg_list=arg_list)
            case StatesFunctionNameType.ArrayUnique:
                return array_unique.ArrayUnique(arg_list=arg_list)

            # JSON Manipulation
            case StatesFunctionNameType.JsonToString:
                return json_to_string.JsonToString(arg_list=arg_list)
            case StatesFunctionNameType.StringToJson:
                return string_to_json.StringToJson(arg_list=arg_list)
            case StatesFunctionNameType.JsonMerge:
                return json_merge.JsonMerge(arg_list=arg_list)

            # Unique Id Generation.
            case StatesFunctionNameType.UUID:
                return uuid.UUID(arg_list=arg_list)

            # String Operations.
            case StatesFunctionNameType.StringSplit:
                return string_split.StringSplit(arg_list=arg_list)

            # Hash Calculations.
            case StatesFunctionNameType.Hash:
                return hash_func.HashFunc(arg_list=arg_list)

<<<<<<< HEAD
            # Encoding and Decoding.
            case StatesFunctionNameType.Base64Encode:
                return base_64_encode.Base64Encode(arg_list=arg_list)
            case StatesFunctionNameType.Base64Decode:
                return base_64_decode.Base64Decode(arg_list=arg_list)
=======
            # Math Operations.
            case StatesFunctionNameType.MathRandom:
                return math_random.MathRandom(arg_list=arg_list)
            case StatesFunctionNameType.MathAdd:
                return math_add.MathAdd(arg_list=arg_list)
>>>>>>> 0212b37e

            # Generic.
            case StatesFunctionNameType.Format:
                return string_format.StringFormat(arg_list=arg_list)

            # Unsupported.
            case unsupported:
                raise NotImplementedError(unsupported)  # noqa<|MERGE_RESOLUTION|>--- conflicted
+++ resolved
@@ -87,19 +87,17 @@
             case StatesFunctionNameType.Hash:
                 return hash_func.HashFunc(arg_list=arg_list)
 
-<<<<<<< HEAD
             # Encoding and Decoding.
             case StatesFunctionNameType.Base64Encode:
                 return base_64_encode.Base64Encode(arg_list=arg_list)
             case StatesFunctionNameType.Base64Decode:
                 return base_64_decode.Base64Decode(arg_list=arg_list)
-=======
+
             # Math Operations.
             case StatesFunctionNameType.MathRandom:
                 return math_random.MathRandom(arg_list=arg_list)
             case StatesFunctionNameType.MathAdd:
                 return math_add.MathAdd(arg_list=arg_list)
->>>>>>> 0212b37e
 
             # Generic.
             case StatesFunctionNameType.Format:
