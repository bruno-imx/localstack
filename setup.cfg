--- conflicted
+++ resolved
@@ -63,11 +63,7 @@
 runtime =
     airspeed==0.5.19
     # TODO: check amazon_kclpy pin once build failure in 2.1.0 has been fixed
-<<<<<<< HEAD
-    amazon_kclpy>=2.0.6,!=2.1.0
-=======
     amazon_kclpy>=2.0.6,<2.1.0
->>>>>>> 8ed59216
     antlr4-python3-runtime==4.11.1
     aws-sam-translator>=1.15.1
     awscli>=1.22.90
